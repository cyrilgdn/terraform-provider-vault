--- conflicted
+++ resolved
@@ -192,12 +192,8 @@
 
 	log.Printf("[DEBUG] Writing auth %s to Vault", authType)
 
-<<<<<<< HEAD
-	err := client.Sys().EnableAuth(path, authType, desc)
-=======
 	err := client.Sys().EnableAuthWithOptions(path, options)
 
->>>>>>> 32c3b591
 	if err != nil {
 		return fmt.Errorf("error writing to Vault: %s", err)
 	}
