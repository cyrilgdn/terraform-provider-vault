<% wrap_layout :inner do %>
    <% content_for :sidebar do %>
        <div class="docs-sidebar hidden-print affix-top" role="complementary">
            <ul class="nav docs-sidenav">
                <li<%= sidebar_current("docs-home") %>>
                    <a href="/docs/providers/index.html">All Providers</a>
                </li>

                <li<%= sidebar_current("docs-vault-index") %>>
                    <a href="/docs/providers/vault/index.html">Vault Provider</a>
                </li>

                <li<%= sidebar_current("docs-vault-datasource") %>>
                <a href="#">Data Sources</a>
                    <ul class="nav nav-visible">

                        <li<%= sidebar_current("docs-vault-datasource-aws-access-credentials") %>>
                            <a href="/docs/providers/vault/d/aws_access_credentials.html">vault_aws_access_credentials</a>
                        </li>

                        <li<%= sidebar_current("docs-vault-datasource-generic-secret") %>>
                            <a href="/docs/providers/vault/d/generic_secret.html">vault_generic_secret</a>
                        </li>

                    </ul>
                </li>

                <li<%= sidebar_current("docs-vault-resource") %>>
                    <a href="#">Resources</a>
                    <ul class="nav nav-visible">
                        <li<%= sidebar_current("docs-vault-resource-auth-backend") %>>
                            <a href="/docs/providers/vault/r/auth_backend.html">vault_auth_backend</a>
                        </li>

                        <li<%= sidebar_current("docs-vault-resource-aws-auth-backend-cert") %>>
                            <a href="/docs/providers/vault/r/aws_auth_backend_cert.html">vault_aws_auth_backend_cert</a>
                        </li>

                        <li<%= sidebar_current("docs-vault-resource-aws-auth-backend-client") %>>
                            <a href="/docs/providers/vault/r/aws_auth_backend_client.html">vault_aws_auth_backend_client</a>
                        </li>

                        <li<%= sidebar_current("docs-vault-resource-aws-auth-backend-login") %>>
                            <a href="/docs/providers/vault/r/aws_auth_backend_login.html">vault_aws_auth_backend_login</a>
                        </li>

<<<<<<< HEAD
                        <li<%= sidebar_current("docs-vault-resource-aws-auth-backend-roletag-blacklist") %>>
                            <a href="/docs/providers/vault/r/aws_auth_backend_roletag_blacklist.html">vault_aws_auth_backend_roletag_blacklist</a>
                        </li>
			
=======
                        <li<%= sidebar_current("docs-vault-resource-aws-auth-backend-role") %>>
                            <a href="/docs/providers/vault/r/aws_auth_backend_role.html">vault_aws_auth_backend_role</a>
                        </li>

>>>>>>> ea692b7c
                        <li<%= sidebar_current("docs-vault-resource-aws-auth-backend-sts-role") %>>
                          <a href="/docs/providers/vault/r/aws_auth_backend_sts_role.html">vault_aws_auth_backend_sts_role</a>
                        </li>

                        <li<%= sidebar_current("docs-vault-resource-aws-secret-backend") %>>
                            <a href="/docs/providers/vault/r/aws_secret_backend.html">vault_aws_secret_backend</a>
                        </li>

                        <li<%= sidebar_current("docs-vault-resource-aws-secret-backend-role") %>>
                            <a href="/docs/providers/vault/r/aws_secret_backend_role.html">vault_aws_secret_backend_role</a>
                        </li>

                        <li<%= sidebar_current("docs-vault-resource-generic-secret") %>>
                            <a href="/docs/providers/vault/r/generic_secret.html">vault_generic_secret</a>
                        </li>

                        <li<%= sidebar_current("docs-vault-resource-mount") %>>
                            <a href="/docs/providers/vault/r/mount.html">vault_mount</a>
                        </li>

                        <li<%= sidebar_current("docs-vault-resource-policy") %>>
                            <a href="/docs/providers/vault/r/policy.html">vault_policy</a>
                        </li>

                    </ul>
                </li>

            </ul>
        </div>
    <% end %>

    <%= yield %>
<% end %><|MERGE_RESOLUTION|>--- conflicted
+++ resolved
@@ -43,18 +43,12 @@
                         <li<%= sidebar_current("docs-vault-resource-aws-auth-backend-login") %>>
                             <a href="/docs/providers/vault/r/aws_auth_backend_login.html">vault_aws_auth_backend_login</a>
                         </li>
-
-<<<<<<< HEAD
+                        <li<%= sidebar_current("docs-vault-resource-aws-auth-backend-role") %>>
+                            <a href="/docs/providers/vault/r/aws_auth_backend_role.html">vault_aws_auth_backend_role</a>
+                        </li>
                         <li<%= sidebar_current("docs-vault-resource-aws-auth-backend-roletag-blacklist") %>>
                             <a href="/docs/providers/vault/r/aws_auth_backend_roletag_blacklist.html">vault_aws_auth_backend_roletag_blacklist</a>
                         </li>
-			
-=======
-                        <li<%= sidebar_current("docs-vault-resource-aws-auth-backend-role") %>>
-                            <a href="/docs/providers/vault/r/aws_auth_backend_role.html">vault_aws_auth_backend_role</a>
-                        </li>
-
->>>>>>> ea692b7c
                         <li<%= sidebar_current("docs-vault-resource-aws-auth-backend-sts-role") %>>
                           <a href="/docs/providers/vault/r/aws_auth_backend_sts_role.html">vault_aws_auth_backend_sts_role</a>
                         </li>
