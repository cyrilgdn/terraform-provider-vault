--- conflicted
+++ resolved
@@ -8,14 +8,7 @@
 // IMPORTANT NOTE: To support high quality, only add one
 // endpoint per PR.
 var endpointRegistry = map[string]*additionalInfo{
-<<<<<<< HEAD
-	"/auth/jwt/config": {
-		Type: tfTypeResource,
-	},
-	"/transform/alphabet": {
-=======
 	"/transform/alphabet/{name}": {
->>>>>>> e89cd16e
 		Type: tfTypeResource,
 	},
 	"/transform/decode/{role_name}": {
