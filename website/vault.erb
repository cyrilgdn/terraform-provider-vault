--- conflicted
+++ resolved
@@ -78,17 +78,15 @@
                         <li<%= sidebar_current("docs-vault-resource-aws-auth-backend-role") %>>
                             <a href="/docs/providers/vault/r/aws_auth_backend_role.html">vault_aws_auth_backend_role</a>
                         </li>
-<<<<<<< HEAD
-                        <li<%= sidebar_current("docs-vault-resource-aws-auth-backend-roletag-blacklist") %>>
-                            <a href="/docs/providers/vault/r/aws_auth_backend_roletag_blacklist.html">vault_aws_auth_backend_roletag_blacklist</a>
-                        </li>
-=======
 
                         <li<%= sidebar_current("docs-vault-resource-aws-auth-backend-role-tag") %>>
                             <a href="/docs/providers/vault/r/aws_auth_backend_role_tag.html">vault_aws_auth_backend_role_tag</a>
                         </li>
 
->>>>>>> bdd85b91
+                        <li<%= sidebar_current("docs-vault-resource-aws-auth-backend-roletag-blacklist") %>>
+                            <a href="/docs/providers/vault/r/aws_auth_backend_roletag_blacklist.html">vault_aws_auth_backend_roletag_blacklist</a>
+                        </li>
+
                         <li<%= sidebar_current("docs-vault-resource-aws-auth-backend-sts-role") %>>
                           <a href="/docs/providers/vault/r/aws_auth_backend_sts_role.html">vault_aws_auth_backend_sts_role</a>
                         </li>
