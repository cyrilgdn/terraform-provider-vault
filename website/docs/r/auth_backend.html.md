---
layout: "vault"
page_title: "Vault: vault_auth_backend resource"
sidebar_current: "docs-vault-resource-auth-backend"
description: |-
  Writes arbitrary policies for Vault
---

# vault\_auth\_backend


## Example Usage

```hcl
resource "vault_auth_backend" "example" {
  type = "github"
}
```

## Argument Reference

The following arguments are supported:

* `type` - (Required) The name of the policy

* `path` - (Optional) The path to mount the auth backend. This defaults to the name.

* `description` - (Optional) A description of the auth backend

## Attributes Reference

<<<<<<< HEAD
In addition to the fields above, the following attributes are exported:

* `accessor` - The accessor for this auth mount.
=======
No additional attributes are exported by this resource.

## Import

Authentication backends can be imported using the `path`, e.g.

```
$ terraform import vault_auth_backend.example github
```
>>>>>>> d5b5fc24
<|MERGE_RESOLUTION|>--- conflicted
+++ resolved
@@ -29,12 +29,9 @@
 
 ## Attributes Reference
 
-<<<<<<< HEAD
 In addition to the fields above, the following attributes are exported:
 
 * `accessor` - The accessor for this auth mount.
-=======
-No additional attributes are exported by this resource.
 
 ## Import
 
@@ -42,5 +39,4 @@
 
 ```
 $ terraform import vault_auth_backend.example github
-```
->>>>>>> d5b5fc24
+```